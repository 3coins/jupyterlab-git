import {
  ServerConnection
} from '@jupyterlab/services';

import '../style/index.css';

'use strict';

export class GitErrorInfo {
	error?: Error;
	message?: string;
	stdout?: string;
	stderr?: string;
	code?: number;
	gitErrorCode?: string;
	gitCommand?: string;
}

export const GitErrorCodes = {
	BadConfigFile: 'BadConfigFile',
	AuthenticationFailed: 'AuthenticationFailed',
	NoUserNameConfigured: 'NoUserNameConfigured',
	NoUserEmailConfigured: 'NoUserEmailConfigured',
	NoRemoteRepositorySpecified: 'NoRemoteRepositorySpecified',
	NotAGitRepository: 'NotAGitRepository',
	NotAtRepositoryRoot: 'NotAtRepositoryRoot',
	Conflict: 'Conflict',
	UnmergedChanges: 'UnmergedChanges',
	PushRejected: 'PushRejected',
	RemoteConnectionError: 'RemoteConnectionError',
	DirtyWorkTree: 'DirtyWorkTree',
	CantOpenResource: 'CantOpenResource',
	GitNotFound: 'GitNotFound',
	CantCreatePipe: 'CantCreatePipe',
	CantAccessRemote: 'CantAccessRemote',
	RepositoryNotFound: 'RepositoryNotFound',
	RepositoryIsLocked: 'RepositoryIsLocked',
	BranchNotFullyMerged: 'BranchNotFullyMerged',
	NoRemoteReference: 'NoRemoteReference'
};

function getGitErrorCode(stderr: string): string | undefined {
	if (/Another git process seems to be running in this repository|If no other git process is currently running/.test(stderr)) {
		return GitErrorCodes.RepositoryIsLocked;
	} else if (/Authentication failed/.test(stderr)) {
		return GitErrorCodes.AuthenticationFailed;
	} else if (/Not a git repository/.test(stderr)) {
		return GitErrorCodes.NotAGitRepository;
	} else if (/bad config file/.test(stderr)) {
		return GitErrorCodes.BadConfigFile;
	} else if (/cannot make pipe for command substitution|cannot create standard input pipe/.test(stderr)) {
		return GitErrorCodes.CantCreatePipe;
	} else if (/Repository not found/.test(stderr)) {
		return GitErrorCodes.RepositoryNotFound;
	} else if (/unable to access/.test(stderr)) {
		return GitErrorCodes.CantAccessRemote;
	} else if (/branch '.+' is not fully merged/.test(stderr)) {
		return GitErrorCodes.BranchNotFullyMerged;
	} else if (/Couldn\'t find remote ref/.test(stderr)) {
		return GitErrorCodes.NoRemoteReference;
	}

	return void 0;
}

export interface GitShowTopLevelResult {
	code: number;
	top_repo_path?: string;
}
export interface GitShowPrefixResult {
	code: number;
	under_repo_path?: string;
}
export interface GitCheckoutResult {
	code: number;
	message?: string;
}
export interface GitBranchResult {
	code: number;
	repos?: [
            {
                current: boolean,
                remote: boolean,
				name: string,
				tag: string,
            }
        ]
}
export interface GitStatusResult {
	code: number;
	files?: [
            {
                x: string,
                y: string,
                to: string,
                from: string
            }
        ]
}

export interface SingleCommitInfo {
    commit: string,
    author: string,
    date: string,
	commit_msg: string,
	modified_file_note?: string,
	modified_files?: [{
		modified_file_path: string,
	}]
}

export interface CommitModifiedFile{
	modified_file_path: string,
	insertion: string;
	deletion: string
}

export interface SingleCommitFilePathInfo {
	code:number;
	modified_file_note?: string,
	modified_files?: [
		CommitModifiedFile
	]
}

export interface GitLogResult {
	code: number;
	commits?: [
			SingleCommitInfo
        ]
}

function HTTP_Git_Request(URL,METHOD,REQUEST):Promise<ServerConnection.IResponse>{
  let request = {
    url:URL,
    method: METHOD,
    cache: true,
    contentType: 'bar',
    headers: {
      foo: 'bar'
    },
    data: JSON.stringify(REQUEST),
  };
  return ServerConnection.makeRequest(request, ServerConnection.makeSettings());
}

export class Git {

	constructor() {
	}
	async showtoplevel(path:string):Promise<GitShowTopLevelResult|GitErrorInfo>{
		try{
			var val = await HTTP_Git_Request('/git/showtoplevel','POST',{"current_path": path});
			if (val.xhr.status !== 200) {
          		console.log(val.xhr.status)
        		throw ServerConnection.makeError(val);
       	 	}
			if(val.data.code!=0){
				let err = new GitErrorInfo();
				err.code = val.data.code;
				err.gitCommand = val.data.command;
				err.message = 'Failed to execute git';
				err.gitErrorCode = getGitErrorCode(val.data.message);
				err.stderr = val.data.message;

				console.log(err.message);
				console.log(err.gitCommand);
				console.log(err.gitErrorCode);

				return err;
			}
			return val.data;
		}catch(err){
			throw ServerConnection.makeError(err);
		}
	}

	async showprefix(path:string):Promise<GitShowPrefixResult|GitErrorInfo>{
		try{
			var val = await HTTP_Git_Request('/git/showprefix','POST',{"current_path": path});
			if (val.xhr.status !== 200) {
          		console.log(val.xhr.status)
        		throw ServerConnection.makeError(val);
       	 	}
			if(val.data.code!=0){
				let err = new GitErrorInfo();
				err.code = val.data.code;
				err.gitCommand = val.data.command;
				err.message = 'Failed to execute git';
				err.gitErrorCode = getGitErrorCode(val.data.message);
				err.stderr = val.data.message;

				console.log(err.message);
				console.log(err.gitCommand);
				console.log(err.gitErrorCode);
				return err;
			}
			return val.data;
		}catch(err){
			throw ServerConnection.makeError(err);
		}
	}

	async status(path: string):Promise<GitStatusResult|GitErrorInfo> {
		try{
			var val = await HTTP_Git_Request('/git/status','POST',{"current_path":path});
			if (val.xhr.status !== 200) {
          		console.log(val.xhr.status)
        		throw ServerConnection.makeError(val);
       	 	}
			if(val.data.code!=0){
				let err = new GitErrorInfo();
				err.code = val.data.code;
				err.gitCommand = val.data.command;
				err.message = 'Failed to execute git';
				err.gitErrorCode = getGitErrorCode(val.data.message);
				err.stderr = val.data.message;
				console.log(err.message);
				console.log(err.gitCommand);
				console.log(err.gitErrorCode);				
				return err;
			}
			return val.data;
		}catch(err){
			throw ServerConnection.makeError(err);
		}
	}

	async log(path: string):Promise<GitLogResult> {
		try{
			var val = await HTTP_Git_Request('/git/log', 'POST', {"current_path": path});
			if(val.xhr.status!== 200) {
				console.log(val.xhr.status)
				throw ServerConnection.makeError(val);
			}
			if(val.data.code!=0){
				console.log("Git Command Error:")
				console.log(val.data.message);
			}
			return val.data;
		} catch (err) {
			throw ServerConnection.makeError(err);
		}
	}

	async log_1(hash: string, path: string):Promise<SingleCommitFilePathInfo> {
		try{
			var val = await HTTP_Git_Request('/git/log_1', 'POST', {"selected_hash":hash,"current_path": path});
			if(val.xhr.status!== 200) {
				console.log(val.xhr.status)
				throw ServerConnection.makeError(val);
			}
			if(val.data.code!=0){
				console.log("Git Command Error:")
				console.log(val.data.message);
			}
			return val.data;
		} catch (err) {
			throw ServerConnection.makeError(err);
		}
	}

	async branch(path: string): Promise<GitBranchResult|GitErrorInfo>{
		try{
			var val = await HTTP_Git_Request('/git/branch','POST',{"current_path":path});
			if (val.xhr.status !== 200) {
          		console.log(val.xhr.status)
        		throw ServerConnection.makeError(val);
       	 	}
			if(val.data.code!=0){
				let err = new GitErrorInfo();
				err.code = val.data.code;
				err.gitCommand = val.data.command;
				err.message = 'Failed to execute git';
				err.gitErrorCode = getGitErrorCode(val.data.message);
				err.stderr = val.data.message;
				console.log(err.message);
				console.log(err.gitCommand);
				console.log(err.gitErrorCode);
				return err;				
			}
			return val.data;
		}catch(err){
			throw ServerConnection.makeError(err);
		}
	}

	add(check: boolean, filename: string, path: string) {
		return  HTTP_Git_Request('/git/add','POST',{"add_all": check , "filename":filename, "top_repo_path": path});
	}

	async checkout(checkout_branch: boolean, new_check: boolean, branchname: string, checkout_all: boolean, filename: string,  path: string):Promise<GitCheckoutResult|GitErrorInfo> {
		try{
			var val =  await HTTP_Git_Request('/git/checkout','POST',{"checkout_branch": checkout_branch, "new_check": new_check, "branchname":branchname, "checkout_all": checkout_all , "filename":filename, "top_repo_path": path});
			if (val.xhr.status !== 200) {
          		console.log(val.xhr.status)
        		throw ServerConnection.makeError(val);
       	 	}
			if(val.data.code!=0){
				let err = new GitErrorInfo();
				err.code = val.data.code;
				err.gitCommand = val.data.command;
				err.message = 'Failed to execute git';
				err.gitErrorCode = getGitErrorCode(val.data.message);
				err.stderr = val.data.message;	
				
				console.log(err.message);
				console.log(err.gitCommand);
				console.log(err.gitErrorCode);

				return err;			
			}
			return val.data;
		}catch(err){
			throw ServerConnection.makeError(err);
		}
	}

	commit(message: string, path: string) {
		return HTTP_Git_Request('/git/commit','POST',{"commit_msg":message, "top_repo_path": path});
	}

	reset(check: boolean, filename: string, path: string) {
		return HTTP_Git_Request('/git/reset','POST',{"reset_all": check, "filename":filename, "top_repo_path": path});
	}

	pull(origin: string, master: string, path:string) {
		return HTTP_Git_Request('/git/pull', 'POST', {"origin": origin, "master":master,"top_repo_path": path});	
	}

<<<<<<< HEAD
	push(origin: string, master: string, path:string) {
 		return HTTP_Git_Request('/git/push', 'POST', {"origin": origin, "master":master,"top_repo_path": path});
	 }
	
	init(path:string){
		return HTTP_Git_Request('/git/init','POST',{"curr_path":path});
	}
=======


	
>>>>>>> 802ac947

}

<|MERGE_RESOLUTION|>--- conflicted
+++ resolved
@@ -328,7 +328,7 @@
 		return HTTP_Git_Request('/git/pull', 'POST', {"origin": origin, "master":master,"top_repo_path": path});	
 	}
 
-<<<<<<< HEAD
+
 	push(origin: string, master: string, path:string) {
  		return HTTP_Git_Request('/git/push', 'POST', {"origin": origin, "master":master,"top_repo_path": path});
 	 }
@@ -336,11 +336,7 @@
 	init(path:string){
 		return HTTP_Git_Request('/git/init','POST',{"curr_path":path});
 	}
-=======
-
-
-	
->>>>>>> 802ac947
-
-}
-
+
+
+}
+
