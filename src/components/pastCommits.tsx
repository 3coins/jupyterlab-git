import * as React from 'react';
import * as ReactDOM from 'react-dom';
import ToggleDisplay from 'react-toggle-display'

import {
  JupyterLab
} from '@jupyterlab/application';

import {
  Git, SingleCommitInfo,CommitModifiedFile
} from '../git'

import {
  StatusFiles, parseFileExtension
} from './statusFiles'

import '../../style/index.css';
import $ = require('jquery');

/**
 * The class name added to a git-plugin session item icon.
 */
const GIT_FILE_ICON = 'jp-Git-fileIcon';

export namespace PastCommits {
  export
  interface IState {
    data: any;
    info:string;
    files_changed:string,
    insertion_count:string,
    deletion_count:string,
    single_num:string;
    single_data:any;
    single_data_filelist:any;
    show_left_arrow:boolean;
    show_right_arrow:boolean;
  }

  export
  interface IProps {
    current_fb_path:string;
    top_repo_path: string;

    past_commits: any;
    in_new_repo: boolean;
    show_index:number;

    staged_files: any;
    unstaged_files: any;
    untracked_files: any;
    app: JupyterLab;
    refresh: any;
    show_current_work:any
  }
}

export class PastCommits extends React.Component<PastCommits.IProps, PastCommits.IState>{

  constructor(props: PastCommits.IProps) {
    super(props);
    this.state = {data: props.past_commits, info:'', files_changed:'',insertion_count:'',deletion_count:'',single_num:'', single_data:'', single_data_filelist:[], show_left_arrow:true, show_right_arrow:false}
  }

  show_left(){
    let pastcommitsContainer = ReactDOM.findDOMNode(this.refs.past_commits_container);
      $(pastcommitsContainer).animate({scrollLeft: pastcommitsContainer.scrollLeft-200}, 320);
      this.setState({show_right_arrow:true});
      if(pastcommitsContainer.scrollLeft==0){
        this.setState({show_left_arrow:false});
      }
  }

  show_right(){
    let pastcommitsContainer = ReactDOM.findDOMNode(this.refs.past_commits_container);
      $(pastcommitsContainer).animate({scrollLeft: pastcommitsContainer.scrollLeft+200},320);
      this.setState({show_left_arrow:true});
      if(pastcommitsContainer.scrollLeft>=pastcommitsContainer.scrollWidth-400){
        this.setState({show_right_arrow:false});
      }
  }

  async componentDidMount() {
    let git_temp = new Git();
    let response = await git_temp.log(this.props.current_fb_path);
    if(response.code==0){
      this.setState({data: response.commits});
    }
  }

  
  async show_past_commit_work(dj:SingleCommitInfo, dj_index:number, path:string){
    let git_temp = new Git();
    let response = await git_temp.log_1(dj.commit, path);
    if(response.code==0){
      this.setState({info:response.modified_file_note, files_changed:response.modified_files_count,insertion_count:response.number_of_insertions,deletion_count:response.number_of_deletions,  single_data:dj, single_num: dj_index+' commit(s) before',single_data_filelist:response.modified_files})
    }
  }

  mod_class_selection(index:number, show_index:number):string{
    switch (index) {
      case -1:
        return index==show_index?'jp-Git-currentCommit-active jp-mod-active':'jp-Git-currentCommit-active';
      default:
        return index==show_index?'jp-Git-pastCommit-active jp-mod-active':'jp-Git-pastCommit-active';
    }
  }
    mod_class_selection_btn(index:number, show_index:number):string{
    switch (index) {
      case -1:
        return index==show_index?'jp-Git-currentCommit-btn jp-mod-active':'jp-Git-currentCommit-btn';
      default:
        return index==show_index?'jp-Git-pastCommit-btn jp-mod-active':'jp-Git-pastCommit-btn';
    }
  }


  render(){
    return (
      <div>
      <div className='jp-Git-timeline'>
        <ToggleDisplay show={this.state.show_left_arrow}>
        <button className='jp-Git-timeline-arrow-left' onClick={()=>this.show_left()}> </button>
        </ToggleDisplay>

        <div className='jp-Git-timeline-container' ref='past_commits_container'> 
            <button className={this.mod_class_selection(-1, this.props.show_index)}>
            </button> 
            <button className={this.mod_class_selection_btn(-1, this.props.show_index)} onClick={()=>this.props.show_current_work(-1)}>
            </button>  
            {this.props.past_commits.map((dj, dj_index)=>
              <span className='jp-Git-commit-btn-container' key={dj_index} onClick={()=>{this.show_past_commit_work(dj,dj_index,this.props.current_fb_path), this.props.show_current_work(dj_index)}}>---------
                  <button className={this.mod_class_selection(dj_index, this.props.show_index)}>
                      <PastCommitNodeInfo index={dj_index} commit={dj.commit} author={dj.author} date={dj.date} commit_msg={dj.commit_msg}/>
                  </button>
                  <button className={this.mod_class_selection_btn(dj_index, this.props.show_index)} >
                      <PastCommitNodeInfo index={dj_index} commit={dj.commit} author={dj.author} date={dj.date} commit_msg={dj.commit_msg}/>
                  </button>
              </span>
            )}
          </div>

          <ToggleDisplay show={this.state.show_right_arrow}>    
         <button className='jp-Git-timeline-arrow-right' onClick={()=>this.show_right()}></button>
         </ToggleDisplay>
      </div>
          <ToggleDisplay show={this.props.show_index!=-1}>
          <SinglePastCommitInfo num={this.state.single_num} data={this.state.single_data}  info={this.state.info} files_changed={this.state.files_changed} insertion_count={this.state.insertion_count} deletion_count={this.state.deletion_count} list={this.state.single_data_filelist} app={this.props.app}/>
          </ToggleDisplay>


          <ToggleDisplay show={this.props.show_index==-1}>
          <StatusFiles current_fb_path={this.props.current_fb_path} top_repo_path={this.props.top_repo_path} 
              staged_files={this.props.staged_files} unstaged_files={this.props.unstaged_files} untracked_files={this.props.untracked_files} app={this.props.app} refresh={this.props.refresh}/>
          </ToggleDisplay>
      </div>
    );
  }
}

export namespace PastCommitNodeInfo {
  export
  interface IState {

  }

  export
  interface IProps {
    index:number;
    commit:string;
    author:string;
    date:string;
    commit_msg:string;
  }
}

export class PastCommitNodeInfo extends React.Component<PastCommitNodeInfo.IProps, PastCommitNodeInfo.IState>{
  constructor(props: PastCommitNodeInfo.IProps) {
    super(props);
  }
  render(){
    return(
      <div>
        {this.props.index}
        </div>
    );
  }
}



export namespace SinglePastCommitInfo {
  export
  interface IState {
  }

  export
  interface IProps {
    num: string;
    data:SingleCommitInfo;
    info:string;
    files_changed:string,
    insertion_count:string,
    deletion_count:string,
    list:[CommitModifiedFile];
    app: JupyterLab;
  }
}
export class SinglePastCommitInfo extends React.Component<SinglePastCommitInfo.IProps, SinglePastCommitInfo.IState>{
  constructor(props:SinglePastCommitInfo.IProps) {
    super(props);
	}
  render(){
    return (
      <div >
      <div className='jp-Git-singlePastCommit'>
        <div className='jp-Git-singlePastCommit-header'>
<<<<<<< HEAD
          <span className='jp-Git-singlePastCommit-label-commit-number'> #{this.props.data.commit?this.props.data.commit.substring(0,7):''}</span>
          <span className='jp-Git-singlePastCommit-label-summary'> {this.props.info}</span>
=======
          <span className='jp-Git-singlePastCommit-label-commit-number'> #{this.props.data.commit}</span>
          <span className='jp-Git-singlePastCommit-label-summary'> {this.props.files_changed} { this.props.deletion_count} {this.props.insertion_count}</span>
>>>>>>> 921f2d93
        </div>
        <div className='jp-Git-singlePastCommit-label-author'> <span className="jp-Git-icon-author"/> {this.props.data.author}</div>
        <div className='jp-Git-singlePastCommit-label-date'> {this.props.data.date}</div>
        <div className='jp-Git-singlePastCommit-label-commit-message'> "<span className="jp-past-commit-message"/>{this.props.data.commit_msg}"</div>
      </div>
      <div className='jp-Git-singlePastCommitDetail'>
          {this.props.list.map((mf, mf_index)=>
            <li className='jp-Git-singlePastCommitDetail-file' key={mf_index} >
              <span className={`${GIT_FILE_ICON} ${parseFileExtension(mf.modified_file_path)}`} onDoubleClick={()=>window.open('https://github.com/search?q='+this.props.data.commit+'&type=Commits&utf8=%E2%9C%93')}/>
              <span className='jp-Git-singlePastCommitDetail-file-path'  onDoubleClick={()=> this.props.app.commands.execute('git:terminal-cmd',{'cmd':'git show '+this.props.data.commit})}>{mf.modified_file_path} </span>

                <span className="jp-Git-modNumber"> {mf.deletion}</span>   
                <span className='jp-Git-icon-deletion'></span>   
                <span className="jp-Git-modNumber">{mf.insertion}</span>
                <span className='jp-Git-icon-insertion'></span>

            </li>
          )}
      </div>
      </div>
    );
  }
}

/**
 * onDoubleClick={()=>window.open('https://github.com/search?q='+this.props.data.commit+'&type=Commits&utf8=%E2%9C%93')}
 *           <span className='jp-Git-icon-deletion'> {this.props.deletion_count}</span>
          <span className='jp-Git-icon-insertion'> {this.props.insertion_count}</span>
 */

<|MERGE_RESOLUTION|>--- conflicted
+++ resolved
@@ -215,13 +215,8 @@
       <div >
       <div className='jp-Git-singlePastCommit'>
         <div className='jp-Git-singlePastCommit-header'>
-<<<<<<< HEAD
           <span className='jp-Git-singlePastCommit-label-commit-number'> #{this.props.data.commit?this.props.data.commit.substring(0,7):''}</span>
-          <span className='jp-Git-singlePastCommit-label-summary'> {this.props.info}</span>
-=======
-          <span className='jp-Git-singlePastCommit-label-commit-number'> #{this.props.data.commit}</span>
           <span className='jp-Git-singlePastCommit-label-summary'> {this.props.files_changed} { this.props.deletion_count} {this.props.insertion_count}</span>
->>>>>>> 921f2d93
         </div>
         <div className='jp-Git-singlePastCommit-label-author'> <span className="jp-Git-icon-author"/> {this.props.data.author}</div>
         <div className='jp-Git-singlePastCommit-label-date'> {this.props.data.date}</div>
