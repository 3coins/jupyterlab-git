--- conflicted
+++ resolved
@@ -950,27 +950,20 @@
         """
         Collect get content of prev and curr and return.
         """
-<<<<<<< HEAD
-        if self._is_binary(filename, prev_ref["git"], top_repo_path):
+        is_binary = await self._is_binary(filename, prev_ref["git"], top_repo_path)
+        if is_binary:
             raise HTTPError(log_message="Error occurred while executing command to retrieve plaintext diff as file is not UTF-8.")
 
-        prev_content = self.show(filename, prev_ref["git"], top_repo_path)
-
-=======
         prev_content = await self.show(filename, prev_ref["git"], top_repo_path)
->>>>>>> 0d71ee37
         if "special" in curr_ref:
             if curr_ref["special"] == "WORKING":
                 curr_content = self.get_content(filename, top_repo_path)
             elif curr_ref["special"] == "INDEX":
-<<<<<<< HEAD
-                if self._is_binary(filename, "", top_repo_path):
+                is_binary = await self._is_binary(filename, "", top_repo_path)
+                if is_binary:
                     raise HTTPError(log_message="Error occurred while executing command to retrieve plaintext diff as file is not UTF-8.")
                     
-                curr_content = self.show(filename, "", top_repo_path)
-=======
                 curr_content = await self.show(filename, "", top_repo_path)
->>>>>>> 0d71ee37
             else:
                 raise tornado.web.HTTPError(
                     log_message="Error while retrieving plaintext diff, unknown special ref '{}'.".format(
@@ -978,14 +971,15 @@
                     )
                 )
         else:
-<<<<<<< HEAD
-            if self._is_binary(filename, curr_ref["git"], top_repo_path):
+            is_binary = await self._is_binary(filename, curr_ref["git"], top_repo_path)
+            if is_binary:
                 raise HTTPError(log_message="Error occurred while executing command to retrieve plaintext diff as file is not UTF-8.")
 
-            curr_content = self.show(filename, curr_ref["git"], top_repo_path)
+            curr_content = await self.show(filename, curr_ref["git"], top_repo_path)
+
         return {"prev_content": prev_content, "curr_content": curr_content}
 
-    def _is_binary(self, filename, ref, top_repo_path):
+    async def _is_binary(self, filename, ref, top_repo_path):
         """
         Determine whether Git handles a file as binary or text.
 
@@ -996,15 +990,9 @@
         -   <https://git-scm.com/docs/git-diff#_other_diff_formats>
         """
         command = ["git", "diff", "--numstat", "4b825dc642cb6eb9a060e54bf8d69288fbee4904", ref, "--", filename]  # where 4b825... is a magic SHA which represents the empty tree
-        p = subprocess.Popen(
-            command,
-            stdout=PIPE,
-            stderr=PIPE,
-            cwd=top_repo_path
-        )
-        output, error = p.communicate()
-
-        if p.returncode != 0:
+        code, output, error = await execute(command, cwd=top_repo_path)
+
+        if code != 0:
             err_msg = "fatal: Path '{}' does not exist (neither on disk nor in the index)".format(filename).lower()
             err = error.decode('utf-8')
             if err_msg in err.lower():
@@ -1016,8 +1004,4 @@
         if output.decode('utf-8').startswith('-\t-\t'):
             return True
 
-        return False
-=======
-            curr_content = await self.show(filename, curr_ref["git"], top_repo_path)
-        return {"prev_content": prev_content, "curr_content": curr_content}
->>>>>>> 0d71ee37
+        return False