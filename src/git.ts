--- conflicted
+++ resolved
@@ -368,14 +368,6 @@
     path: string,
     commitId: string
   ): Promise<Response> {
-<<<<<<< HEAD
-    const request = await httpGitRequest('/git/delete_commit', 'POST', {
-      commit_id: commitId,
-      top_repo_path: path
-    });
-    await this.commit(message, path);
-    return request;
-=======
     try {
       let response = await httpGitRequest('/git/delete_commit', 'POST', {
         commit_id: commitId,
@@ -391,7 +383,6 @@
     } catch (err) {
       throw ServerConnection.NetworkError;
     }
->>>>>>> 9d38c13c
   }
 
   /** Make request to reset to selected commit */
@@ -400,14 +391,6 @@
     path: string,
     commitId: string
   ): Promise<Response> {
-<<<<<<< HEAD
-    const request = await httpGitRequest('/git/reset_to_commit', 'POST', {
-      commit_id: commitId,
-      top_repo_path: path
-    });
-    await this.commit(message, path);
-    return request;
-=======
     try {
       let response = await httpGitRequest('/git/reset_to_commit', 'POST', {
         commit_id: commitId,
@@ -423,7 +406,6 @@
     } catch (err) {
       throw ServerConnection.NetworkError;
     }
->>>>>>> 9d38c13c
   }
 
   /** Make request to initialize a  new git repository at path 'path' */
