--- conflicted
+++ resolved
@@ -381,11 +381,7 @@
         POST request handler, pulls files from a remote branch to your current branch.
         """
         data = self.get_json_body()
-<<<<<<< HEAD
-        response = self.git.pull(data["current_path"], data.get("auth", None), data.get("cancel_on_conflict", False))
-=======
-        response = await self.git.pull(data["current_path"], data.get("auth", None))
->>>>>>> 0d71ee37
+        response = await self.git.pull(data["current_path"], data.get("auth", None), data.get("cancel_on_conflict", False))
 
         self.finish(json.dumps(response))
 
