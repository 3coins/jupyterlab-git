--- conflicted
+++ resolved
@@ -66,16 +66,6 @@
 
             returncode = p.wait()
             p.close()
-<<<<<<< HEAD
-            
-            return (''.encode('utf-8'), response)
-        except pexpect.exceptions.EOF: #In case of pexpect failure
-            response = p.before
-            self.returncode = p.exitstatus
-            p.close() #close process
-            return (''.encode('utf-8'), response)
-=======
-
             return returncode, "", response
         except pexpect.exceptions.EOF:  # In case of pexpect failure
             response = p.before
@@ -109,7 +99,6 @@
         )
 
     return code, output, error
->>>>>>> 0d71ee37
 
 
 class Git:
@@ -227,10 +216,6 @@
                 cwd=os.path.join(self.root_dir, current_path),
                 env=env,
             )
-<<<<<<< HEAD
-            _, error = p.communicate()
-=======
->>>>>>> 0d71ee37
         else:
             env["GIT_TERMINAL_PROMPT"] = "0"
             code, _, error = await execute(
@@ -746,14 +731,6 @@
         """
         Execute git commit <filename> command & return the result.
         """
-<<<<<<< HEAD
-        my_output = subprocess.check_output(
-            ["git", "commit", "-m", commit_msg], cwd=top_repo_path
-        )
-        return my_output
-            
-    def pull(self, curr_fb_path, auth=None, cancel_on_conflict=False):
-=======
         cmd = ["git", "commit", "-m", commit_msg]
         code, _, error = await execute(cmd, cwd=top_repo_path)
 
@@ -761,8 +738,7 @@
             return {"code": code, "command": " ".join(cmd), "message": error}
         return {"code": code}
 
-    async def pull(self, curr_fb_path, auth=None):
->>>>>>> 0d71ee37
+    async def pull(self, curr_fb_path, auth=None, cancel_on_conflict=False):
         """
         Execute git pull --no-commit.  Disables prompts for the password to avoid the terminal hanging while waiting
         for auth.
@@ -770,50 +746,7 @@
         env = os.environ.copy()
         if auth:
             env["GIT_TERMINAL_PROMPT"] = "1"
-<<<<<<< HEAD
-            p = GitAuthInputWrapper(
-                command="git pull --no-commit",
-                cwd=os.path.join(self.root_dir, curr_fb_path),
-                env=env,
-                username=auth["username"],
-                password=auth["password"]
-            )
-            output, error = p.communicate()
-        else:
-            env["GIT_TERMINAL_PROMPT"] = "0"
-            p = subprocess.Popen(
-                ["git", "pull", "--no-commit"],
-                stdout=PIPE,
-                stderr=PIPE,
-                env=env,
-                cwd=os.path.join(self.root_dir, curr_fb_path),
-            )
-            output, error = p.communicate()
-
-        code = p.returncode
-        response = {"code": code}
-
-        if code != 0:
-            output = output.decode("utf-8").strip()
-            has_conflict = "automatic merge failed; fix conflicts and then commit the result." in output.lower()
-            if cancel_on_conflict and has_conflict:
-                p = subprocess.Popen(
-                    ["git", "merge", "--abort"],
-                    stdout=PIPE,
-                    stderr=PIPE,
-                    cwd=os.path.join(self.root_dir, curr_fb_path),
-                )
-                _, error = p.communicate()
-                if p.returncode == 0:
-                    response["message"] = "Unable to pull latest changes as doing so would result in a merge conflict. In order to push your local changes, you may want to consider creating a new branch based on your current work and pushing the new branch. Provided your repository is hosted (e.g., on GitHub), once pushed, you can create a pull request against the original branch on the remote repository and manually resolve the conflicts during pull request review."
-                else:
-                    response["message"] = error.decode("utf-8").strip()
-            elif has_conflict:
-                response["message"] = output
-            else:
-                response["message"] = error.decode("utf-8").strip()
-=======
-            code, _, error = await execute(
+            code, output, error = await execute(
                 ["git", "pull", "--no-commit"],
                 username=auth["username"],
                 password=auth["password"],
@@ -822,7 +755,7 @@
             )
         else:
             env["GIT_TERMINAL_PROMPT"] = "0"
-            code, _, error = await execute(
+            code, output, error = await execute(
                 ["git", "pull", "--no-commit"],
                 env=env,
                 cwd=os.path.join(self.root_dir, curr_fb_path),
@@ -831,8 +764,21 @@
         response = {"code": code}
 
         if code != 0:
-            response["message"] = error.strip()
->>>>>>> 0d71ee37
+            output = output.strip()
+            has_conflict = "automatic merge failed; fix conflicts and then commit the result." in output.lower()
+            if cancel_on_conflict and has_conflict:
+                code, _, error = await execute(
+                    ["git", "merge", "--abort"],
+                    cwd=os.path.join(self.root_dir, curr_fb_path)
+                )
+                if code == 0:
+                    response["message"] = "Unable to pull latest changes as doing so would result in a merge conflict. In order to push your local changes, you may want to consider creating a new branch based on your current work and pushing the new branch. Provided your repository is hosted (e.g., on GitHub), once pushed, you can create a pull request against the original branch on the remote repository and manually resolve the conflicts during pull request review."
+                else:
+                    response["message"] = error.strip()
+            elif has_conflict:
+                response["message"] = output
+            else:
+                response["message"] = error.strip()
 
         return response
 
@@ -843,22 +789,6 @@
         env = os.environ.copy()
         if auth:
             env["GIT_TERMINAL_PROMPT"] = "1"
-<<<<<<< HEAD
-            p = GitAuthInputWrapper(
-                command='git push {} {}'.format(remote, branch),
-                cwd=os.path.join(self.root_dir, curr_fb_path),
-                env=env,
-                username=auth["username"],
-                password=auth["password"]
-            )
-            _, error = p.communicate()
-        else:
-            env["GIT_TERMINAL_PROMPT"] = "0"
-            p = subprocess.Popen(
-                ["git", "push", remote, branch],
-                stdout=PIPE,
-                stderr=PIPE,
-=======
             code, _, error = await execute(
                 ["git", "push", remote, branch],
                 username=auth["username"],
@@ -870,7 +800,6 @@
             env["GIT_TERMINAL_PROMPT"] = "0"
             code, _, error = await execute(
                 ["git", "push", remote, branch],
->>>>>>> 0d71ee37
                 env=env,
                 cwd=os.path.join(self.root_dir, curr_fb_path),
             )
