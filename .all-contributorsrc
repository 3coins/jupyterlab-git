{
  "projectName": "jupyterlab-git",
  "projectOwner": "jupyterlab",
  "repoType": "github",
  "repoHost": "https://github.com",
  "files": [
    "README.md"
  ],
  "imageSize": 100,
  "commit": true,
  "commitConvention": "none",
  "types": {
    "financial": {
      "symbol": "🤝"
    }
  },
  "contributorsSortAlphabetically": true,
  "contributors": [
    {
      "login": "ellisonbg",
      "name": "Brian E. Granger",
      "avatar_url": "https://avatars3.githubusercontent.com/u/27600?v=4",
      "profile": "https://github.com/ellisonbg",
      "contributions": [
        "projectManagement",
        "design",
        "ideas",
        "fundingFinding"
      ]
    },
    {
      "login": "saulshanabrook",
      "name": "Saul Shanabrook",
      "avatar_url": "https://avatars1.githubusercontent.com/u/1186124?v=4",
      "profile": "https://www.saulshanabrook.com/",
      "contributions": [
        "code",
        "projectManagement",
        "review",
        "infra"
      ]
    },
    {
      "login": "jaipreet-s",
      "name": "Jaipreet Singh",
      "avatar_url": "https://avatars1.githubusercontent.com/u/43826141?v=4",
      "profile": "https://github.com/jaipreet-s",
      "contributions": [
        "projectManagement",
        "review",
        "code",
        "design"
      ]
    },
    {
      "login": "fcollonval",
      "name": "Frédéric Collonval",
      "avatar_url": "https://avatars1.githubusercontent.com/u/8435071?v=4",
      "profile": "https://github.com/fcollonval",
      "contributions": [
        "maintenance"
      ]
    },
    {
      "login": "jupytercalpoly",
      "name": "jupytercalpoly",
      "avatar_url": "https://avatars0.githubusercontent.com/u/19445175?v=4",
      "profile": "https://github.com/jupytercalpoly",
      "contributions": [
        "financial"
      ]
    },
    {
      "login": "aws",
      "name": "Amazon Web Services",
      "avatar_url": "https://avatars3.githubusercontent.com/u/2232217?v=4",
      "profile": "https://amazon.com/aws",
      "contributions": [
        "financial"
      ]
    },
    {
      "login": "deshaw",
      "name": "The D. E. Shaw Group",
      "avatar_url": "https://avatars0.githubusercontent.com/u/2298205?v=4",
      "profile": "https://www.deshaw.com/",
      "contributions": [
        "financial"
      ]
    },
    {
      "login": "zzhangjii",
      "name": "Ji Zhang",
      "avatar_url": "https://avatars3.githubusercontent.com/u/11495372?v=4",
      "profile": "https://github.com/zzhangjii",
      "contributions": [
        "code",
        "review"
      ]
    },
    {
      "login": "hzarea",
      "name": "Hana Zarea",
      "avatar_url": "https://avatars1.githubusercontent.com/u/27518229?v=4",
      "profile": "https://github.com/hzarea",
      "contributions": [
        "code",
        "review"
      ]
    },
    {
      "login": "NoahStapp",
      "name": "Noah Stapp",
      "avatar_url": "https://avatars0.githubusercontent.com/u/30483654?v=4",
      "profile": "http://noahstapp.com/",
      "contributions": [
        "code",
        "review"
      ]
    },
    {
      "login": "ashutoshbondre",
      "name": "Ashutosh Bondre",
      "avatar_url": "https://avatars0.githubusercontent.com/u/13174154?v=4",
      "profile": "https://github.com/ashutoshbondre",
      "contributions": [
        "code",
        "review"
      ]
    },
    {
      "login": "neelamgehlot",
      "name": "Neelam Gehlot",
      "avatar_url": "https://avatars2.githubusercontent.com/u/15882916?v=4",
      "profile": "https://github.com/neelamgehlot",
      "contributions": [
        "code",
        "review"
      ]
    },
    {
      "login": "ktaletsk",
      "name": "Konstantin Taletskiy",
      "avatar_url": "https://avatars0.githubusercontent.com/u/8834829?v=4",
      "profile": "http://taletskiy.com",
      "contributions": [
        "code",
        "review"
      ]
    },
    {
      "login": "telamonian",
      "name": "Max Klein",
      "avatar_url": "https://avatars2.githubusercontent.com/u/2263641?v=4",
      "profile": "https://www.linkedin.com/in/max-klein-b514419",
      "contributions": [
        "code",
        "review",
        "projectManagement",
        "design",
        "infra"
      ]
    },
    {
      "login": "kgryte",
      "name": "Athan",
      "avatar_url": "https://avatars0.githubusercontent.com/u/2643044?v=4",
      "profile": "https://github.com/stdlib-js/stdlib",
      "contributions": [
        "code",
        "review",
        "projectManagement",
        "design"
      ]
    },
    {
      "login": "ianhi",
      "name": "Ian Hunt-Isaak",
      "avatar_url": "https://avatars0.githubusercontent.com/u/10111092?v=4",
      "profile": "http://ianhi.github.io",
      "contributions": [
        "code",
        "review"
      ]
    },
    {
<<<<<<< HEAD
      "login": "SinaKhalili",
      "name": "Sina Khalili",
      "avatar_url": "https://avatars.githubusercontent.com/u/20732540?v=4",
      "profile": "http://sinakhalili.com",
      "contributions": [
        "code"
      ]
=======
      "login": "navn-r",
      "name": "Navinn Ravindaran",
      "avatar_url": "https://avatars.githubusercontent.com/u/59669957?v=4",
      "profile": "https://navn.me",
      "contributions": [
        "code"
      ]
    },
    {        
      "login": "krassowski",
      "name": "Michał Krassowski",
      "avatar_url": "https://avatars.githubusercontent.com/u/5832902?v=4",
      "profile": "http://linkedin.com/in/michal-krassowski/",
      "contributions": [
        "code",
        "review",
        "bug"
      ]
>>>>>>> 9a6524d8
    }
  ],
  "contributorsPerLine": 7,
  "skipCi": true
}<|MERGE_RESOLUTION|>--- conflicted
+++ resolved
@@ -89,6 +89,15 @@
       ]
     },
     {
+      "login": "mlh",
+      "name": "Major League Hacking",
+      "avatar_url": "https://avatars.githubusercontent.com/u/65834464?s=200&v=4",
+      "profile": "https://fellowship.mlh.io/",
+      "contributions": [
+        "financial"
+      ]
+    },
+    {
       "login": "zzhangjii",
       "name": "Ji Zhang",
       "avatar_url": "https://avatars3.githubusercontent.com/u/11495372?v=4",
@@ -184,7 +193,6 @@
       ]
     },
     {
-<<<<<<< HEAD
       "login": "SinaKhalili",
       "name": "Sina Khalili",
       "avatar_url": "https://avatars.githubusercontent.com/u/20732540?v=4",
@@ -192,7 +200,8 @@
       "contributions": [
         "code"
       ]
-=======
+    },
+    {  
       "login": "navn-r",
       "name": "Navinn Ravindaran",
       "avatar_url": "https://avatars.githubusercontent.com/u/59669957?v=4",
@@ -211,7 +220,6 @@
         "review",
         "bug"
       ]
->>>>>>> 9a6524d8
     }
   ],
   "contributorsPerLine": 7,
